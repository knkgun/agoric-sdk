{
  "name": "@agoric/spawner",
  "version": "0.4.11",
  "description": "Wrapper for JavaScript map",
  "parsers": {
    "js": "mjs"
  },
  "main": "src/contractHost.js",
  "engines": {
    "node": ">=11.0"
  },
  "scripts": {
    "build": "yarn build-bundle-spawn",
    "build-bundle-spawn": "node -r esm scripts/build-bundle-spawn.js",
    "test": "ava",
    "test:nyc": "nyc ava",
    "test:xs": "exit 0",
    "lint-fix": "eslint --fix '**/*.js'",
    "lint-check": "eslint '**/*.js'"
  },
  "repository": {
    "type": "git",
    "url": "git+https://github.com/Agoric/agoric-sdk.git"
  },
  "keywords": [
    "map"
  ],
  "author": "Agoric",
  "license": "Apache-2.0",
  "bugs": {
    "url": "https://github.com/Agoric/agoric-sdk/issues"
  },
  "homepage": "https://github.com/Agoric/agoric-sdk#readme",
  "dependencies": {
<<<<<<< HEAD
    "@agoric/assert": "^0.2.8",
    "@agoric/eventual-send": "^0.13.10",
    "@agoric/import-bundle": "^0.2.10",
    "@agoric/marshal": "^0.4.7"
  },
  "devDependencies": {
    "@agoric/bundle-source": "^1.3.3",
    "@agoric/install-metering-and-ses": "^0.2.9",
    "@agoric/install-ses": "^0.5.9",
    "@agoric/swingset-vat": "^0.16.3",
=======
    "@agoric/assert": "^0.2.9",
    "@agoric/ertp": "^0.10.8",
    "@agoric/eventual-send": "^0.13.11",
    "@agoric/import-bundle": "^0.2.11",
    "@agoric/marshal": "^0.4.8",
    "@agoric/nat": "^4.0.0",
    "@agoric/promise-kit": "^0.2.10",
    "@agoric/same-structure": "^0.1.10",
    "@agoric/store": "^0.4.11",
    "@agoric/transform-metering": "^1.4.9"
  },
  "devDependencies": {
    "@agoric/install-metering-and-ses": "^0.2.10",
    "@agoric/install-ses": "^0.5.10",
    "@agoric/swingset-vat": "^0.16.4",
>>>>>>> ea8f23f5
    "ava": "^3.12.1",
    "esm": "^3.2.25",
    "nyc": "^15.1.0"
  },
  "files": [
    "src/",
    "NEWS.md"
  ],
  "eslintConfig": {
    "extends": [
      "@agoric"
    ]
  },
  "eslintIgnore": [
    "bundle-*.js"
  ],
  "prettier": {
    "trailingComma": "all",
    "singleQuote": true
  },
  "publishConfig": {
    "access": "public"
  },
  "ava": {
    "files": [
      "test/**/test-*.js"
    ],
    "require": [
      "esm"
    ],
    "timeout": "2m"
  }
}<|MERGE_RESOLUTION|>--- conflicted
+++ resolved
@@ -32,34 +32,16 @@
   },
   "homepage": "https://github.com/Agoric/agoric-sdk#readme",
   "dependencies": {
-<<<<<<< HEAD
-    "@agoric/assert": "^0.2.8",
-    "@agoric/eventual-send": "^0.13.10",
-    "@agoric/import-bundle": "^0.2.10",
-    "@agoric/marshal": "^0.4.7"
+    "@agoric/assert": "^0.2.9",
+    "@agoric/eventual-send": "^0.13.11",
+    "@agoric/import-bundle": "^0.2.11",
+    "@agoric/marshal": "^0.4.8"
   },
   "devDependencies": {
     "@agoric/bundle-source": "^1.3.3",
-    "@agoric/install-metering-and-ses": "^0.2.9",
-    "@agoric/install-ses": "^0.5.9",
-    "@agoric/swingset-vat": "^0.16.3",
-=======
-    "@agoric/assert": "^0.2.9",
-    "@agoric/ertp": "^0.10.8",
-    "@agoric/eventual-send": "^0.13.11",
-    "@agoric/import-bundle": "^0.2.11",
-    "@agoric/marshal": "^0.4.8",
-    "@agoric/nat": "^4.0.0",
-    "@agoric/promise-kit": "^0.2.10",
-    "@agoric/same-structure": "^0.1.10",
-    "@agoric/store": "^0.4.11",
-    "@agoric/transform-metering": "^1.4.9"
-  },
-  "devDependencies": {
     "@agoric/install-metering-and-ses": "^0.2.10",
     "@agoric/install-ses": "^0.5.10",
     "@agoric/swingset-vat": "^0.16.4",
->>>>>>> ea8f23f5
     "ava": "^3.12.1",
     "esm": "^3.2.25",
     "nyc": "^15.1.0"
