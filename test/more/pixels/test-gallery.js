--- conflicted
+++ resolved
@@ -36,15 +36,8 @@
   // user actions
   const pixelPayment = userFacet.tapFaucet();
 
-<<<<<<< HEAD
   const exclusivePixelPayment = await pixelIssuer.getExclusiveAll(pixelPayment);
   const { useRightPayment } = await userFacet.split(exclusivePixelPayment);
-=======
-  const exclusivePixelPayment = await pixelIssuerP.getExclusiveAll(pixelPayment);
-  const { useRightPayment } = await userFacet.transformToTransferAndUse(
-    exclusivePixelPayment,
-  );
->>>>>>> 4fbdfe7e
   const exclusiveUseRightPayment = await useRightIssuer.getExclusiveAll(
     useRightPayment,
   );
@@ -71,18 +64,10 @@
   // user actions
   const pixelPayment = userFacet.tapFaucet();
 
-<<<<<<< HEAD
   const exclusivePixelPayment = await pixelIssuer.getExclusiveAll(pixelPayment);
   const { useRightPayment, transferRightPayment } = await userFacet.split(
     exclusivePixelPayment,
   );
-=======
-  const exclusivePixelPayment = await pixelIssuerP.getExclusiveAll(pixelPayment);
-  const {
-    useRightPayment,
-    transferRightPayment,
-  } = await userFacet.transformToTransferAndUse(exclusivePixelPayment);
->>>>>>> 4fbdfe7e
   const exclusiveUseRightPayment = await useRightIssuer.getExclusiveAll(
     useRightPayment,
   );
@@ -115,15 +100,8 @@
 
   // original user transforms the transfer right into a pixel to get
   // the color right back
-<<<<<<< HEAD
   const pixelPayment2 = await userFacet.toPixel(exclusiveTransferRightPayment);
   const exclusivePixelPayment2 = await pixelIssuer.getExclusiveAll(
-=======
-  const pixelPayment2 = await userFacet.transformToPixel(
-    exclusiveTransferRightPayment,
-  );
-  const exclusivePixelPayment2 = await pixelIssuerP.getExclusiveAll(
->>>>>>> 4fbdfe7e
     pixelPayment2,
   );
   const { useRightPayment: useRightPayment2 } = await userFacet.split(
