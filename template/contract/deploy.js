--- conflicted
+++ resolved
@@ -7,17 +7,11 @@
 
 export default async function deployContract(homeP, { bundleSource, pathResolve }) {
   // Create a source bundle for the "myFirstDapp" smart contract.
-  const { source, moduleFormat } = await bundleSource(`./myFirstDapp.js`);
+  //const { source, moduleFormat } = await bundleSource(`./myFirstDapp.js`);
+  const { source, moduleFormat } = await bundleSource(`./autoswap.js`);
 
-<<<<<<< HEAD
-  const contractHandle = homeP~.zoe~.install(source, moduleFormat);
-  const contractID = await homeP~.registrar~.register(DAPP_NAME, contractHandle);
-=======
   const installationHandle = await homeP~.zoe~.install(source, moduleFormat);
   const contractId = await homeP~.registrar~.register(DAPP_NAME, installationHandle);
-  const contractsJson = JSON.stringify({
-    [DAPP_NAME]: contractId,
-  });
 
   const CONTRACT_NAME = 'myFirstDapp';
 
@@ -61,7 +55,6 @@
       kind: 'onDemand',
     },
   });
->>>>>>> f87772d3
 
   // 4. Payments (from mint, not from purse)
 
@@ -84,10 +77,10 @@
     // Only store if the contract instance has liquidity.    
     const instanceId = await homeP~.registrar~.register(CONTRACT_NAME, instanceHandle);
     console.log('- Autoswap instance', CONTRACT_NAME, '=>', instanceId);
+
+    // Save the instanceId somewhere where the UI can find it.
+    const cjfile = pathResolve(`../ui/src/utils/contractID.js`);
+    console.log('writing', cjfile);
+    await fs.promises.writeFile(cjfile, `export default ${JSON.stringify(instanceId)};`);
   }
-
-  // Save the contractID somewhere where the UI can find it.
-  const cjfile = pathResolve(`../ui/src/utils/contractID.js`);
-  console.log('writing', cjfile);
-  await fs.promises.writeFile(cjfile, `export default ${JSON.stringify(contractID)};`);
 }